--- conflicted
+++ resolved
@@ -567,106 +567,6 @@
 	}
 }
 
-<<<<<<< HEAD
-struct drv_array *drv_query_kms(struct driver *drv)
-{
-	struct drv_array *kms_items;
-	uint64_t plane_type = UINT64_MAX;
-        uint64_t use_flag;
-	uint32_t i, j, k;
-
-	drmModePlanePtr plane;
-	drmModePropertyPtr prop;
-	drmModePlaneResPtr resources;
-	drmModeObjectPropertiesPtr props;
-
-	kms_items = drv_array_init(sizeof(struct kms_item));
-	if (!kms_items)
-		goto out;
-
-	/*
-	 * The ability to return universal planes is only complete on
-	 * ChromeOS kernel versions >= v3.18.  The SET_CLIENT_CAP ioctl
-	 * therefore might return an error code, so don't check it.  If it
-	 * fails, it'll just return the plane list as overlay planes, which is
-	 * fine in our case (our drivers already have cursor bits set).
-	 * modetest in libdrm does the same thing.
-	 */
-	drmSetClientCap(drv->fd, DRM_CLIENT_CAP_UNIVERSAL_PLANES, 1);
-
-	resources = drmModeGetPlaneResources(drv->fd);
-	if (!resources)
-		goto out;
-
-	for (i = 0; i < resources->count_planes; i++) {
-		plane = drmModeGetPlane(drv->fd, resources->planes[i]);
-		if (!plane)
-			goto out;
-
-		props = drmModeObjectGetProperties(drv->fd, plane->plane_id, DRM_MODE_OBJECT_PLANE);
-		if (!props)
-			goto out;
-
-		for (j = 0; j < props->count_props; j++) {
-			prop = drmModeGetProperty(drv->fd, props->props[j]);
-			if (prop) {
-				if (strcmp(prop->name, "type") == 0) {
-					plane_type = props->prop_values[j];
-				}
-
-				drmModeFreeProperty(prop);
-			}
-		}
-
-		switch (plane_type) {
-		case DRM_PLANE_TYPE_OVERLAY:
-		case DRM_PLANE_TYPE_PRIMARY:
-			use_flag = BO_USE_SCANOUT;
-			break;
-		case DRM_PLANE_TYPE_CURSOR:
-			use_flag = BO_USE_CURSOR;
-			break;
-		default:
-			assert(0);
-		}
-
-		for (j = 0; j < plane->count_formats; j++) {
-			bool found = false;
-			for (k = 0; k < drv_array_size(kms_items); k++) {
-				struct kms_item *item = drv_array_at_idx(kms_items, k);
-				if (item->format == plane->formats[j] &&
-				    item->modifier == DRM_FORMAT_MOD_LINEAR) {
-					item->use_flags |= use_flag;
-					found = true;
-					break;
-				}
-			}
-
-			if (!found) {
-				struct kms_item item = { .format = plane->formats[j],
-							 .modifier = DRM_FORMAT_MOD_LINEAR,
-							 .use_flags = use_flag };
-
-				drv_array_append(kms_items, &item);
-			}
-		}
-
-		drmModeFreeObjectProperties(props);
-		drmModeFreePlane(plane);
-	}
-
-	drmModeFreePlaneResources(resources);
-out:
-	if (kms_items && !drv_array_size(kms_items)) {
-		drv_array_destroy(kms_items);
-		return NULL;
-	}
-
-	return kms_items;
-}
-
-=======
->>>>>>> f0e607c7
 int drv_modify_linear_combinations(struct driver *drv)
 {
 	/*
