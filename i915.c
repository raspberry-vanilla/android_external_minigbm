/*
 * Copyright 2014 The Chromium OS Authors. All rights reserved.
 * Use of this source code is governed by a BSD-style license that can be
 * found in the LICENSE file.
 */

#ifdef DRV_I915

#include <assert.h>
#include <errno.h>
#include <i915_drm.h>
#include <stdbool.h>
#include <stdio.h>
#include <string.h>
#include <sys/mman.h>
#include <unistd.h>
#include <xf86drm.h>

#include "drv_priv.h"
#include "helpers.h"
#include "util.h"

#define I915_CACHELINE_SIZE 64
#define I915_CACHELINE_MASK (I915_CACHELINE_SIZE - 1)

static const uint32_t scanout_render_formats[] = { DRM_FORMAT_ABGR2101010, DRM_FORMAT_ABGR8888,
						   DRM_FORMAT_ARGB2101010, DRM_FORMAT_ARGB8888,
						   DRM_FORMAT_RGB565,	   DRM_FORMAT_XBGR2101010,
						   DRM_FORMAT_XBGR8888,	   DRM_FORMAT_XRGB2101010,
						   DRM_FORMAT_XRGB8888 };

static const uint32_t render_formats[] = { DRM_FORMAT_ABGR16161616F };

static const uint32_t texture_only_formats[] = { DRM_FORMAT_R8, DRM_FORMAT_NV12, DRM_FORMAT_P010,
						 DRM_FORMAT_YVU420, DRM_FORMAT_YVU420_ANDROID };

struct i915_device {
	uint32_t gen;
	int32_t has_llc;
};

static uint32_t i915_get_gen(int device_id)
{
	const uint16_t gen3_ids[] = { 0x2582, 0x2592, 0x2772, 0x27A2, 0x27AE,
				      0x29C2, 0x29B2, 0x29D2, 0xA001, 0xA011 };
<<<<<<< HEAD
=======
	const uint16_t gen11_ids[] = { 0x4E71, 0x4E61, 0x4E51, 0x4E55, 0x4E57 };
	const uint16_t gen12_ids[] = { 0x9A40, 0x9A49, 0x9A59, 0x9A60, 0x9A68,
					0x9A70, 0x9A78, 0x9AC0, 0x9AC9, 0x9AD9, 
					0x9AF8 };
>>>>>>> 21d6fa9f
	unsigned i;
	for (i = 0; i < ARRAY_SIZE(gen3_ids); i++)
		if (gen3_ids[i] == device_id)
			return 3;

	/* Gen 12 */
	for (i = 0; i < ARRAY_SIZE(gen12_ids); i++)
		if (gen12_ids[i] == device_id)
			return 12;

	return 4;
}

static uint64_t unset_flags(uint64_t current_flags, uint64_t mask)
{
	uint64_t value = current_flags & ~mask;
	return value;
}

static int i915_add_combinations(struct driver *drv)
{
	struct format_metadata metadata;
	uint64_t render, scanout_and_render, texture_only;

	scanout_and_render = BO_USE_RENDER_MASK | BO_USE_SCANOUT;
	render = BO_USE_RENDER_MASK;
	texture_only = BO_USE_TEXTURE_MASK;
	uint64_t linear_mask =
	    BO_USE_RENDERSCRIPT | BO_USE_LINEAR | BO_USE_SW_READ_OFTEN | BO_USE_SW_WRITE_OFTEN;

	metadata.tiling = I915_TILING_NONE;
	metadata.priority = 1;
	metadata.modifier = DRM_FORMAT_MOD_LINEAR;

	drv_add_combinations(drv, scanout_render_formats, ARRAY_SIZE(scanout_render_formats),
			     &metadata, scanout_and_render);

	drv_add_combinations(drv, render_formats, ARRAY_SIZE(render_formats), &metadata, render);

	drv_add_combinations(drv, texture_only_formats, ARRAY_SIZE(texture_only_formats), &metadata,
			     texture_only);

	drv_modify_linear_combinations(drv);
	/*
	 * Chrome uses DMA-buf mmap to write to YV12 buffers, which are then accessed by the
	 * Video Encoder Accelerator (VEA). It could also support NV12 potentially in the future.
	 */
	drv_modify_combination(drv, DRM_FORMAT_YVU420, &metadata, BO_USE_HW_VIDEO_ENCODER);
	/* IPU3 camera ISP supports only NV12 output. */
	drv_modify_combination(drv, DRM_FORMAT_NV12, &metadata,
			       BO_USE_HW_VIDEO_ENCODER | BO_USE_HW_VIDEO_DECODER |
				   BO_USE_CAMERA_READ | BO_USE_CAMERA_WRITE | BO_USE_SCANOUT);

	/* Android CTS tests require this. */
	drv_add_combination(drv, DRM_FORMAT_BGR888, &metadata, BO_USE_SW_MASK);

	/*
	 * R8 format is used for Android's HAL_PIXEL_FORMAT_BLOB and is used for JPEG snapshots
	 * from camera.
	 */
	drv_modify_combination(drv, DRM_FORMAT_R8, &metadata,
			       BO_USE_CAMERA_READ | BO_USE_CAMERA_WRITE);

	render = unset_flags(render, linear_mask);
	scanout_and_render = unset_flags(scanout_and_render, linear_mask);

	metadata.tiling = I915_TILING_X;
	metadata.priority = 2;
	metadata.modifier = I915_FORMAT_MOD_X_TILED;

	drv_add_combinations(drv, render_formats, ARRAY_SIZE(render_formats), &metadata, render);
	drv_add_combinations(drv, scanout_render_formats, ARRAY_SIZE(scanout_render_formats),
			     &metadata, scanout_and_render);

	metadata.tiling = I915_TILING_Y;
	metadata.priority = 3;
	metadata.modifier = I915_FORMAT_MOD_Y_TILED;

	scanout_and_render =
	    unset_flags(scanout_and_render, BO_USE_SW_READ_RARELY | BO_USE_SW_WRITE_RARELY);
/* Support y-tiled NV12 and P010 for libva */
#ifdef I915_SCANOUT_Y_TILED
	drv_add_combination(drv, DRM_FORMAT_NV12, &metadata,
			    BO_USE_TEXTURE | BO_USE_HW_VIDEO_DECODER | BO_USE_SCANOUT);
#else
	drv_add_combination(drv, DRM_FORMAT_NV12, &metadata,
			    BO_USE_TEXTURE | BO_USE_HW_VIDEO_DECODER);
#endif
	scanout_and_render = unset_flags(scanout_and_render, BO_USE_SCANOUT);
	drv_add_combination(drv, DRM_FORMAT_P010, &metadata,
			    BO_USE_TEXTURE | BO_USE_HW_VIDEO_DECODER);

	drv_add_combinations(drv, render_formats, ARRAY_SIZE(render_formats), &metadata, render);
	drv_add_combinations(drv, scanout_render_formats, ARRAY_SIZE(scanout_render_formats),
			     &metadata, scanout_and_render);
	return 0;
}

static int i915_align_dimensions(struct bo *bo, uint32_t tiling, uint32_t *stride,
				 uint32_t *aligned_height)
{
	struct i915_device *i915 = bo->drv->priv;
	uint32_t horizontal_alignment;
	uint32_t vertical_alignment;

	switch (tiling) {
	default:
	case I915_TILING_NONE:
		/*
		 * The Intel GPU doesn't need any alignment in linear mode,
		 * but libva requires the allocation stride to be aligned to
		 * 16 bytes and height to 4 rows. Further, we round up the
		 * horizontal alignment so that row start on a cache line (64
		 * bytes).
		 */
		horizontal_alignment = 64;
		vertical_alignment = 4;
		break;

	case I915_TILING_X:
		horizontal_alignment = 512;
		vertical_alignment = 8;
		break;

	case I915_TILING_Y:
		if (i915->gen == 3) {
			horizontal_alignment = 512;
			vertical_alignment = 8;
		} else {
			horizontal_alignment = 128;
			vertical_alignment = 32;
		}
		break;
	}

	*aligned_height = ALIGN(*aligned_height, vertical_alignment);
	if (i915->gen > 3) {
		*stride = ALIGN(*stride, horizontal_alignment);
	} else {
		while (*stride > horizontal_alignment)
			horizontal_alignment <<= 1;

		*stride = horizontal_alignment;
	}

	if (i915->gen <= 3 && *stride > 8192)
		return -EINVAL;

	return 0;
}

static void i915_clflush(void *start, size_t size)
{
	void *p = (void *)(((uintptr_t)start) & ~I915_CACHELINE_MASK);
	void *end = (void *)((uintptr_t)start + size);

	__builtin_ia32_mfence();
	while (p < end) {
		__builtin_ia32_clflush(p);
		p = (void *)((uintptr_t)p + I915_CACHELINE_SIZE);
	}
}

static int i915_init(struct driver *drv)
{
	int ret;
	int device_id;
	struct i915_device *i915;
	drm_i915_getparam_t get_param = { 0 };

	i915 = calloc(1, sizeof(*i915));
	if (!i915)
		return -ENOMEM;

	get_param.param = I915_PARAM_CHIPSET_ID;
	get_param.value = &device_id;
	ret = drmIoctl(drv->fd, DRM_IOCTL_I915_GETPARAM, &get_param);
	if (ret) {
		drv_log("Failed to get I915_PARAM_CHIPSET_ID\n");
		free(i915);
		return -EINVAL;
	}

	i915->gen = i915_get_gen(device_id);

	memset(&get_param, 0, sizeof(get_param));
	get_param.param = I915_PARAM_HAS_LLC;
	get_param.value = &i915->has_llc;
	ret = drmIoctl(drv->fd, DRM_IOCTL_I915_GETPARAM, &get_param);
	if (ret) {
		drv_log("Failed to get I915_PARAM_HAS_LLC\n");
		free(i915);
		return -EINVAL;
	}

	drv->priv = i915;

	return i915_add_combinations(drv);
}

static int i915_bo_from_format(struct bo *bo, uint32_t width, uint32_t height, uint32_t format)
{
	uint32_t offset;
	size_t plane;
	int ret, pagesize;

	offset = 0;
	pagesize = getpagesize();
	for (plane = 0; plane < drv_num_planes_from_format(format); plane++) {
		uint32_t stride = drv_stride_from_format(format, width, plane);
		uint32_t plane_height = drv_height_from_format(format, height, plane);

		if (bo->meta.tiling != I915_TILING_NONE)
			assert(IS_ALIGNED(offset, pagesize));

		ret = i915_align_dimensions(bo, bo->meta.tiling, &stride, &plane_height);
		if (ret)
			return ret;

		bo->meta.strides[plane] = stride;
		bo->meta.sizes[plane] = stride * plane_height;
		bo->meta.offsets[plane] = offset;
		offset += bo->meta.sizes[plane];
	}

	bo->meta.total_size = ALIGN(offset, pagesize);

	return 0;
}

static int i915_bo_compute_metadata(struct bo *bo, uint32_t width, uint32_t height, uint32_t format,
				    uint64_t use_flags, const uint64_t *modifiers, uint32_t count)
{
	static const uint64_t modifier_order[] = {
		I915_FORMAT_MOD_Y_TILED,
		I915_FORMAT_MOD_X_TILED,
		DRM_FORMAT_MOD_LINEAR,
	};
	uint64_t modifier;
<<<<<<< HEAD
=======
	struct i915_device *i915 = bo->drv->priv;
	bool huge_bo = (i915->gen < 11) && (width > 4096);
>>>>>>> 21d6fa9f

	if (modifiers) {
		modifier =
		    drv_pick_modifier(modifiers, count, modifier_order, ARRAY_SIZE(modifier_order));
	} else {
		struct combination *combo = drv_get_combination(bo->drv, format, use_flags);
		if (!combo)
			return -EINVAL;
		modifier = combo->metadata.modifier;
	}

	switch (modifier) {
	case DRM_FORMAT_MOD_LINEAR:
		bo->meta.tiling = I915_TILING_NONE;
		break;
	case I915_FORMAT_MOD_X_TILED:
		bo->meta.tiling = I915_TILING_X;
		break;
	case I915_FORMAT_MOD_Y_TILED:
	case I915_FORMAT_MOD_Y_TILED_CCS:
		bo->meta.tiling = I915_TILING_Y;
		break;
	}

	bo->meta.format_modifiers[0] = modifier;

	if (format == DRM_FORMAT_YVU420_ANDROID) {
		/*
		 * We only need to be able to use this as a linear texture,
		 * which doesn't put any HW restrictions on how we lay it
		 * out. The Android format does require the stride to be a
		 * multiple of 16 and expects the Cr and Cb stride to be
		 * ALIGN(Y_stride / 2, 16), which we can make happen by
		 * aligning to 32 bytes here.
		 */
		uint32_t stride = ALIGN(width, 32);
		drv_bo_from_format(bo, stride, height, format);
	} else if (modifier == I915_FORMAT_MOD_Y_TILED_CCS) {
		/*
		 * For compressed surfaces, we need a color control surface
		 * (CCS). Color compression is only supported for Y tiled
		 * surfaces, and for each 32x16 tiles in the main surface we
		 * need a tile in the control surface.  Y tiles are 128 bytes
		 * wide and 32 lines tall and we use that to first compute the
		 * width and height in tiles of the main surface. stride and
		 * height are already multiples of 128 and 32, respectively:
		 */
		uint32_t stride = drv_stride_from_format(format, width, 0);
		uint32_t width_in_tiles = DIV_ROUND_UP(stride, 128);
		uint32_t height_in_tiles = DIV_ROUND_UP(height, 32);
		uint32_t size = width_in_tiles * height_in_tiles * 4096;
		uint32_t offset = 0;

		bo->meta.strides[0] = width_in_tiles * 128;
		bo->meta.sizes[0] = size;
		bo->meta.offsets[0] = offset;
		offset += size;

		/*
		 * Now, compute the width and height in tiles of the control
		 * surface by dividing and rounding up.
		 */
		uint32_t ccs_width_in_tiles = DIV_ROUND_UP(width_in_tiles, 32);
		uint32_t ccs_height_in_tiles = DIV_ROUND_UP(height_in_tiles, 16);
		uint32_t ccs_size = ccs_width_in_tiles * ccs_height_in_tiles * 4096;

		/*
		 * With stride and height aligned to y tiles, offset is
		 * already a multiple of 4096, which is the required alignment
		 * of the CCS.
		 */
		bo->meta.strides[1] = ccs_width_in_tiles * 128;
		bo->meta.sizes[1] = ccs_size;
		bo->meta.offsets[1] = offset;
		offset += ccs_size;

		bo->meta.num_planes = 2;
		bo->meta.total_size = offset;
	} else {
		i915_bo_from_format(bo, width, height, format);
	}
	return 0;
}

static int i915_bo_create_from_metadata(struct bo *bo)
{
	int ret;
	size_t plane;
	struct drm_i915_gem_create gem_create = { 0 };
	struct drm_i915_gem_set_tiling gem_set_tiling = { 0 };

	gem_create.size = bo->meta.total_size;
	ret = drmIoctl(bo->drv->fd, DRM_IOCTL_I915_GEM_CREATE, &gem_create);
	if (ret) {
		drv_log("DRM_IOCTL_I915_GEM_CREATE failed (size=%llu)\n", gem_create.size);
		return -errno;
	}

	for (plane = 0; plane < bo->meta.num_planes; plane++)
		bo->handles[plane].u32 = gem_create.handle;

	gem_set_tiling.handle = bo->handles[0].u32;
	gem_set_tiling.tiling_mode = bo->meta.tiling;
	gem_set_tiling.stride = bo->meta.strides[0];

	ret = drmIoctl(bo->drv->fd, DRM_IOCTL_I915_GEM_SET_TILING, &gem_set_tiling);
	if (ret) {
		struct drm_gem_close gem_close = { 0 };
		gem_close.handle = bo->handles[0].u32;
		drmIoctl(bo->drv->fd, DRM_IOCTL_GEM_CLOSE, &gem_close);

		drv_log("DRM_IOCTL_I915_GEM_SET_TILING failed with %d\n", errno);
		return -errno;
	}

	return 0;
}

static void i915_close(struct driver *drv)
{
	free(drv->priv);
	drv->priv = NULL;
}

static int i915_bo_import(struct bo *bo, struct drv_import_fd_data *data)
{
	int ret;
	struct drm_i915_gem_get_tiling gem_get_tiling = { 0 };

	ret = drv_prime_bo_import(bo, data);
	if (ret)
		return ret;

	/* TODO(gsingh): export modifiers and get rid of backdoor tiling. */
	gem_get_tiling.handle = bo->handles[0].u32;

	ret = drmIoctl(bo->drv->fd, DRM_IOCTL_I915_GEM_GET_TILING, &gem_get_tiling);
	if (ret) {
		drv_gem_bo_destroy(bo);
		drv_log("DRM_IOCTL_I915_GEM_GET_TILING failed.\n");
		return ret;
	}

	bo->meta.tiling = gem_get_tiling.tiling_mode;
	return 0;
}

static void *i915_bo_map(struct bo *bo, struct vma *vma, size_t plane, uint32_t map_flags)
{
	int ret;
	void *addr;

	if (bo->meta.format_modifiers[0] == I915_FORMAT_MOD_Y_TILED_CCS)
		return MAP_FAILED;

	if (bo->meta.tiling == I915_TILING_NONE) {
		struct drm_i915_gem_mmap gem_map = { 0 };
		/* TODO(b/118799155): We don't seem to have a good way to
		 * detect the use cases for which WC mapping is really needed.
		 * The current heuristic seems overly coarse and may be slowing
		 * down some other use cases unnecessarily.
		 *
		 * For now, care must be taken not to use WC mappings for
		 * Renderscript and camera use cases, as they're
		 * performance-sensitive. */
		if ((bo->meta.use_flags & BO_USE_SCANOUT) &&
		    !(bo->meta.use_flags &
		      (BO_USE_RENDERSCRIPT | BO_USE_CAMERA_READ | BO_USE_CAMERA_WRITE)))
			gem_map.flags = I915_MMAP_WC;

		gem_map.handle = bo->handles[0].u32;
		gem_map.offset = 0;
		gem_map.size = bo->meta.total_size;

		ret = drmIoctl(bo->drv->fd, DRM_IOCTL_I915_GEM_MMAP, &gem_map);
		if (ret) {
			drv_log("DRM_IOCTL_I915_GEM_MMAP failed\n");
			return MAP_FAILED;
		}

		addr = (void *)(uintptr_t)gem_map.addr_ptr;
	} else {
		struct drm_i915_gem_mmap_gtt gem_map = { 0 };

		gem_map.handle = bo->handles[0].u32;
		ret = drmIoctl(bo->drv->fd, DRM_IOCTL_I915_GEM_MMAP_GTT, &gem_map);
		if (ret) {
			drv_log("DRM_IOCTL_I915_GEM_MMAP_GTT failed\n");
			return MAP_FAILED;
		}

		addr = mmap(0, bo->meta.total_size, drv_get_prot(map_flags), MAP_SHARED,
			    bo->drv->fd, gem_map.offset);
	}

	if (addr == MAP_FAILED) {
		drv_log("i915 GEM mmap failed\n");
		return addr;
	}

	vma->length = bo->meta.total_size;
	return addr;
}

static int i915_bo_invalidate(struct bo *bo, struct mapping *mapping)
{
	int ret;
	struct drm_i915_gem_set_domain set_domain = { 0 };

	set_domain.handle = bo->handles[0].u32;
	if (bo->meta.tiling == I915_TILING_NONE) {
		set_domain.read_domains = I915_GEM_DOMAIN_CPU;
		if (mapping->vma->map_flags & BO_MAP_WRITE)
			set_domain.write_domain = I915_GEM_DOMAIN_CPU;
	} else {
		set_domain.read_domains = I915_GEM_DOMAIN_GTT;
		if (mapping->vma->map_flags & BO_MAP_WRITE)
			set_domain.write_domain = I915_GEM_DOMAIN_GTT;
	}

	ret = drmIoctl(bo->drv->fd, DRM_IOCTL_I915_GEM_SET_DOMAIN, &set_domain);
	if (ret) {
		drv_log("DRM_IOCTL_I915_GEM_SET_DOMAIN with %d\n", ret);
		return ret;
	}

	return 0;
}

static int i915_bo_flush(struct bo *bo, struct mapping *mapping)
{
	struct i915_device *i915 = bo->drv->priv;
	if (!i915->has_llc && bo->meta.tiling == I915_TILING_NONE)
		i915_clflush(mapping->vma->addr, mapping->vma->length);

	return 0;
}

static uint32_t i915_resolve_format(struct driver *drv, uint32_t format, uint64_t use_flags)
{
	switch (format) {
	case DRM_FORMAT_FLEX_IMPLEMENTATION_DEFINED:
		/* KBL camera subsystem requires NV12. */
		if (use_flags & (BO_USE_CAMERA_READ | BO_USE_CAMERA_WRITE))
			return DRM_FORMAT_NV12;
		/*HACK: See b/28671744 */
		return DRM_FORMAT_XBGR8888;
	case DRM_FORMAT_FLEX_YCbCr_420_888:
		/*
		 * KBL camera subsystem requires NV12. Our other use cases
		 * don't care:
		 * - Hardware video supports NV12,
		 * - USB Camera HALv3 supports NV12,
		 * - USB Camera HALv1 doesn't use this format.
		 * Moreover, NV12 is preferred for video, due to overlay
		 * support on SKL+.
		 */
		return DRM_FORMAT_NV12;
	default:
		return format;
	}
}

const struct backend backend_i915 = {
	.name = "i915",
	.init = i915_init,
	.close = i915_close,
	.bo_compute_metadata = i915_bo_compute_metadata,
	.bo_create_from_metadata = i915_bo_create_from_metadata,
	.bo_destroy = drv_gem_bo_destroy,
	.bo_import = i915_bo_import,
	.bo_map = i915_bo_map,
	.bo_unmap = drv_bo_munmap,
	.bo_invalidate = i915_bo_invalidate,
	.bo_flush = i915_bo_flush,
	.resolve_format = i915_resolve_format,
};

#endif<|MERGE_RESOLUTION|>--- conflicted
+++ resolved
@@ -34,26 +34,40 @@
 static const uint32_t texture_only_formats[] = { DRM_FORMAT_R8, DRM_FORMAT_NV12, DRM_FORMAT_P010,
 						 DRM_FORMAT_YVU420, DRM_FORMAT_YVU420_ANDROID };
 
+static const uint64_t gen_modifier_order[] = { I915_FORMAT_MOD_Y_TILED, I915_FORMAT_MOD_X_TILED,
+					       DRM_FORMAT_MOD_LINEAR };
+
+static const uint64_t gen11_modifier_order[] = { I915_FORMAT_MOD_Y_TILED_CCS,
+						 I915_FORMAT_MOD_Y_TILED, I915_FORMAT_MOD_X_TILED,
+						 DRM_FORMAT_MOD_LINEAR };
+
+struct modifier_support_t {
+	const uint64_t *order;
+	uint32_t count;
+};
+
 struct i915_device {
 	uint32_t gen;
 	int32_t has_llc;
+	struct modifier_support_t modifier;
 };
 
 static uint32_t i915_get_gen(int device_id)
 {
 	const uint16_t gen3_ids[] = { 0x2582, 0x2592, 0x2772, 0x27A2, 0x27AE,
 				      0x29C2, 0x29B2, 0x29D2, 0xA001, 0xA011 };
-<<<<<<< HEAD
-=======
 	const uint16_t gen11_ids[] = { 0x4E71, 0x4E61, 0x4E51, 0x4E55, 0x4E57 };
 	const uint16_t gen12_ids[] = { 0x9A40, 0x9A49, 0x9A59, 0x9A60, 0x9A68,
 					0x9A70, 0x9A78, 0x9AC0, 0x9AC9, 0x9AD9, 
 					0x9AF8 };
->>>>>>> 21d6fa9f
 	unsigned i;
 	for (i = 0; i < ARRAY_SIZE(gen3_ids); i++)
 		if (gen3_ids[i] == device_id)
 			return 3;
+	/* Gen 11 */
+	for (i = 0; i < ARRAY_SIZE(gen11_ids); i++)
+		if (gen11_ids[i] == device_id)
+			return 11;
 
 	/* Gen 12 */
 	for (i = 0; i < ARRAY_SIZE(gen12_ids); i++)
@@ -61,6 +75,17 @@
 			return 12;
 
 	return 4;
+}
+
+static void i915_get_modifier_order(struct i915_device *i915)
+{
+	if (i915->gen == 11) {
+		i915->modifier.order = gen11_modifier_order;
+		i915->modifier.count = ARRAY_SIZE(gen11_modifier_order);
+	} else {
+		i915->modifier.order = gen_modifier_order;
+		i915->modifier.count = ARRAY_SIZE(gen_modifier_order);
+	}
 }
 
 static uint64_t unset_flags(uint64_t current_flags, uint64_t mask)
@@ -93,25 +118,23 @@
 			     texture_only);
 
 	drv_modify_linear_combinations(drv);
-	/*
-	 * Chrome uses DMA-buf mmap to write to YV12 buffers, which are then accessed by the
-	 * Video Encoder Accelerator (VEA). It could also support NV12 potentially in the future.
-	 */
-	drv_modify_combination(drv, DRM_FORMAT_YVU420, &metadata, BO_USE_HW_VIDEO_ENCODER);
+
+	/* NV12 format for camera, display, decoding and encoding. */
 	/* IPU3 camera ISP supports only NV12 output. */
 	drv_modify_combination(drv, DRM_FORMAT_NV12, &metadata,
-			       BO_USE_HW_VIDEO_ENCODER | BO_USE_HW_VIDEO_DECODER |
-				   BO_USE_CAMERA_READ | BO_USE_CAMERA_WRITE | BO_USE_SCANOUT);
+			       BO_USE_CAMERA_READ | BO_USE_CAMERA_WRITE | BO_USE_SCANOUT |
+				   BO_USE_HW_VIDEO_DECODER | BO_USE_HW_VIDEO_ENCODER);
 
 	/* Android CTS tests require this. */
 	drv_add_combination(drv, DRM_FORMAT_BGR888, &metadata, BO_USE_SW_MASK);
 
 	/*
 	 * R8 format is used for Android's HAL_PIXEL_FORMAT_BLOB and is used for JPEG snapshots
-	 * from camera.
+	 * from camera and input/output from hardware decoder/encoder.
 	 */
 	drv_modify_combination(drv, DRM_FORMAT_R8, &metadata,
-			       BO_USE_CAMERA_READ | BO_USE_CAMERA_WRITE);
+			       BO_USE_CAMERA_READ | BO_USE_CAMERA_WRITE | BO_USE_HW_VIDEO_DECODER |
+				   BO_USE_HW_VIDEO_ENCODER);
 
 	render = unset_flags(render, linear_mask);
 	scanout_and_render = unset_flags(scanout_and_render, linear_mask);
@@ -234,6 +257,7 @@
 	}
 
 	i915->gen = i915_get_gen(device_id);
+	i915_get_modifier_order(i915);
 
 	memset(&get_param, 0, sizeof(get_param));
 	get_param.param = I915_PARAM_HAS_LLC;
@@ -283,26 +307,33 @@
 static int i915_bo_compute_metadata(struct bo *bo, uint32_t width, uint32_t height, uint32_t format,
 				    uint64_t use_flags, const uint64_t *modifiers, uint32_t count)
 {
-	static const uint64_t modifier_order[] = {
-		I915_FORMAT_MOD_Y_TILED,
-		I915_FORMAT_MOD_X_TILED,
-		DRM_FORMAT_MOD_LINEAR,
-	};
 	uint64_t modifier;
-<<<<<<< HEAD
-=======
 	struct i915_device *i915 = bo->drv->priv;
 	bool huge_bo = (i915->gen < 11) && (width > 4096);
->>>>>>> 21d6fa9f
 
 	if (modifiers) {
 		modifier =
-		    drv_pick_modifier(modifiers, count, modifier_order, ARRAY_SIZE(modifier_order));
+		    drv_pick_modifier(modifiers, count, i915->modifier.order, i915->modifier.count);
 	} else {
 		struct combination *combo = drv_get_combination(bo->drv, format, use_flags);
 		if (!combo)
 			return -EINVAL;
 		modifier = combo->metadata.modifier;
+	}
+
+	/*
+	 * i915 only supports linear/x-tiled above 4096 wide
+	 */
+	if (huge_bo && modifier != I915_FORMAT_MOD_X_TILED && modifier != DRM_FORMAT_MOD_LINEAR) {
+		uint32_t i;
+		for (i = 0; modifiers && i < count; i++) {
+			if (modifiers[i] == I915_FORMAT_MOD_X_TILED)
+				break;
+		}
+		if (i == count)
+			modifier = DRM_FORMAT_MOD_LINEAR;
+		else
+			modifier = I915_FORMAT_MOD_X_TILED;
 	}
 
 	switch (modifier) {
