/*
 * Copyright 2015 The Chromium OS Authors. All rights reserved.
 * Use of this source code is governed by a BSD-style license that can be
 * found in the LICENSE file.
 */

#ifdef DRV_MEDIATEK

// clang-format off
#include <errno.h>
#include <fcntl.h>
#include <inttypes.h>
#include <poll.h>
#include <stdio.h>
#include <string.h>
#include <sys/mman.h>
#include <unistd.h>
#include <xf86drm.h>
#include <mediatek_drm.h>
// clang-format on

#include "drv_priv.h"
#include "helpers.h"
#include "util.h"

#define TILE_TYPE_LINEAR 0

struct mediatek_private_map_data {
	void *cached_addr;
	void *gem_addr;
	int prime_fd;
};

static const uint32_t render_target_formats[] = { DRM_FORMAT_ABGR8888, DRM_FORMAT_ARGB8888,
						  DRM_FORMAT_RGB565, DRM_FORMAT_XBGR8888,
						  DRM_FORMAT_XRGB8888 };

#ifdef MTK_MT8183
static const uint32_t texture_source_formats[] = { DRM_FORMAT_NV21, DRM_FORMAT_NV12,
						   DRM_FORMAT_YUYV, DRM_FORMAT_YVU420,
						   DRM_FORMAT_YVU420_ANDROID };
#else
static const uint32_t texture_source_formats[] = { DRM_FORMAT_YVU420, DRM_FORMAT_YVU420_ANDROID,
						   DRM_FORMAT_NV12 };
#endif

static int mediatek_init(struct driver *drv)
{
	struct format_metadata metadata;

	drv_add_combinations(drv, render_target_formats, ARRAY_SIZE(render_target_formats),
			     &LINEAR_METADATA, BO_USE_RENDER_MASK | BO_USE_SCANOUT);

	drv_add_combinations(drv, texture_source_formats, ARRAY_SIZE(texture_source_formats),
			     &LINEAR_METADATA, BO_USE_TEXTURE_MASK);

<<<<<<< HEAD
	drv_add_combination(drv, DRM_FORMAT_R8, &LINEAR_METADATA,
			    BO_USE_SW_MASK | BO_USE_LINEAR | BO_USE_PROTECTED);
	/*
	 * Chrome uses DMA-buf mmap to write to YV12 buffers, which are then accessed by the
	 * Video Encoder Accelerator (VEA). It could also support NV12 potentially in the future.
	 */
	drv_modify_combination(drv, DRM_FORMAT_YVU420, &LINEAR_METADATA, BO_USE_HW_VIDEO_ENCODER);
	drv_modify_combination(drv, DRM_FORMAT_NV12, &LINEAR_METADATA, BO_USE_HW_VIDEO_ENCODER);
=======
	drv_add_combination(drv, DRM_FORMAT_R8, &LINEAR_METADATA, BO_USE_SW_MASK | BO_USE_LINEAR);
>>>>>>> 21d6fa9f

	/* Android CTS tests require this. */
	drv_add_combination(drv, DRM_FORMAT_BGR888, &LINEAR_METADATA, BO_USE_SW_MASK);

	/* Support BO_USE_HW_VIDEO_DECODER for protected content minigbm allocations. */
	metadata.tiling = TILE_TYPE_LINEAR;
	metadata.priority = 1;
	metadata.modifier = DRM_FORMAT_MOD_LINEAR;
	drv_modify_combination(drv, DRM_FORMAT_YVU420, &metadata, BO_USE_HW_VIDEO_DECODER);
	drv_modify_combination(drv, DRM_FORMAT_YVU420_ANDROID, &metadata, BO_USE_HW_VIDEO_DECODER);
	drv_modify_combination(drv, DRM_FORMAT_NV12, &metadata, BO_USE_HW_VIDEO_DECODER);

#ifdef MTK_MT8183
	/* Only for MT8183 Camera subsystem */
	drv_modify_combination(drv, DRM_FORMAT_NV12, &metadata,
			       BO_USE_CAMERA_READ | BO_USE_CAMERA_WRITE);
	drv_modify_combination(drv, DRM_FORMAT_NV21, &metadata,
			       BO_USE_CAMERA_READ | BO_USE_CAMERA_WRITE);
	drv_modify_combination(drv, DRM_FORMAT_YUYV, &metadata,
			       BO_USE_CAMERA_READ | BO_USE_CAMERA_WRITE);
	drv_modify_combination(drv, DRM_FORMAT_YVU420, &metadata,
			       BO_USE_CAMERA_READ | BO_USE_CAMERA_WRITE);
	drv_modify_combination(drv, DRM_FORMAT_R8, &metadata,
			       BO_USE_CAMERA_READ | BO_USE_CAMERA_WRITE);
	/* Private formats for private reprocessing in camera */
	drv_add_combination(drv, DRM_FORMAT_MTISP_SXYZW10, &metadata,
			    BO_USE_CAMERA_READ | BO_USE_CAMERA_WRITE | BO_USE_SW_MASK);
#endif

	return drv_modify_linear_combinations(drv);
}

static int mediatek_bo_create_with_modifiers(struct bo *bo, uint32_t width, uint32_t height,
					     uint32_t format, const uint64_t *modifiers,
					     uint32_t count)
{
	int ret;
	size_t plane;
	uint32_t stride;
	struct drm_mtk_gem_create gem_create = { 0 };

	if (!drv_has_modifier(modifiers, count, DRM_FORMAT_MOD_LINEAR)) {
		errno = EINVAL;
		drv_log("no usable modifier found\n");
		return -EINVAL;
	}

	/*
	 * Since the ARM L1 cache line size is 64 bytes, align to that as a
	 * performance optimization.
	 */
	stride = drv_stride_from_format(format, width, 0);
	stride = ALIGN(stride, 64);

	if (bo->meta.use_flags & BO_USE_HW_VIDEO_ENCODER) {
		uint32_t aligned_height = ALIGN(height, 32);
		uint32_t padding[DRV_MAX_PLANES] = { 0 };

		for (plane = 0; plane < bo->meta.num_planes; ++plane) {
			uint32_t plane_stride = drv_stride_from_format(format, stride, plane);
			padding[plane] = plane_stride *
					 (32 / drv_vertical_subsampling_from_format(format, plane));
		}

		drv_bo_from_format_and_padding(bo, stride, aligned_height, format, padding);
	} else {
#ifdef MTK_MT8183
		/*
		 * JPEG Encoder Accelerator requires 16x16 alignment. We want the buffer
		 * from camera can be put in JEA directly so align the height to 16
		 * bytes.
		 */
		if (format == DRM_FORMAT_NV12)
			height = ALIGN(height, 16);
#endif
		drv_bo_from_format(bo, stride, height, format);
	}

	gem_create.size = bo->meta.total_size;

	ret = drmIoctl(bo->drv->fd, DRM_IOCTL_MTK_GEM_CREATE, &gem_create);
	if (ret) {
		drv_log("DRM_IOCTL_MTK_GEM_CREATE failed (size=%" PRIu64 ")\n", gem_create.size);
		return -errno;
	}

	for (plane = 0; plane < bo->meta.num_planes; plane++)
		bo->handles[plane].u32 = gem_create.handle;

	return 0;
}

static int mediatek_bo_create(struct bo *bo, uint32_t width, uint32_t height, uint32_t format,
			      uint64_t use_flags)
{
	uint64_t modifiers[] = { DRM_FORMAT_MOD_LINEAR };
	return mediatek_bo_create_with_modifiers(bo, width, height, format, modifiers,
						 ARRAY_SIZE(modifiers));
}

static void *mediatek_bo_map(struct bo *bo, struct vma *vma, size_t plane, uint32_t map_flags)
{
	int ret, prime_fd;
	struct drm_mtk_gem_map_off gem_map = { 0 };
	struct mediatek_private_map_data *priv;

	gem_map.handle = bo->handles[0].u32;

	ret = drmIoctl(bo->drv->fd, DRM_IOCTL_MTK_GEM_MAP_OFFSET, &gem_map);
	if (ret) {
		drv_log("DRM_IOCTL_MTK_GEM_MAP_OFFSET failed\n");
		return MAP_FAILED;
	}

	prime_fd = drv_bo_get_plane_fd(bo, 0);
	if (prime_fd < 0) {
		drv_log("Failed to get a prime fd\n");
		return MAP_FAILED;
	}

	void *addr = mmap(0, bo->meta.total_size, drv_get_prot(map_flags), MAP_SHARED, bo->drv->fd,
			  gem_map.offset);

	vma->length = bo->meta.total_size;

	priv = calloc(1, sizeof(*priv));
	priv->prime_fd = prime_fd;
	vma->priv = priv;

	if (bo->meta.use_flags & BO_USE_RENDERSCRIPT) {
		priv->cached_addr = calloc(1, bo->meta.total_size);
		priv->gem_addr = addr;
		addr = priv->cached_addr;
	}

	return addr;
}

static int mediatek_bo_unmap(struct bo *bo, struct vma *vma)
{
	if (vma->priv) {
		struct mediatek_private_map_data *priv = vma->priv;

		if (priv->cached_addr) {
			vma->addr = priv->gem_addr;
			free(priv->cached_addr);
		}

		close(priv->prime_fd);
		free(priv);
		vma->priv = NULL;
	}

	return munmap(vma->addr, vma->length);
}

static int mediatek_bo_invalidate(struct bo *bo, struct mapping *mapping)
{
	struct mediatek_private_map_data *priv = mapping->vma->priv;

	if (priv) {
		struct pollfd fds = {
			.fd = priv->prime_fd,
		};

		if (mapping->vma->map_flags & BO_MAP_WRITE)
			fds.events |= POLLOUT;

		if (mapping->vma->map_flags & BO_MAP_READ)
			fds.events |= POLLIN;

		poll(&fds, 1, -1);
		if (fds.revents != fds.events)
			drv_log("poll prime_fd failed\n");

		if (priv->cached_addr)
			memcpy(priv->cached_addr, priv->gem_addr, bo->meta.total_size);
	}

	return 0;
}

static int mediatek_bo_flush(struct bo *bo, struct mapping *mapping)
{
	struct mediatek_private_map_data *priv = mapping->vma->priv;
	if (priv && priv->cached_addr && (mapping->vma->map_flags & BO_MAP_WRITE))
		memcpy(priv->gem_addr, priv->cached_addr, bo->meta.total_size);

	return 0;
}

static uint32_t mediatek_resolve_format(struct driver *drv, uint32_t format, uint64_t use_flags)
{
	switch (format) {
	case DRM_FORMAT_FLEX_IMPLEMENTATION_DEFINED:
#ifdef MTK_MT8183
		/* Only MT8183 Camera subsystem offers private reprocessing
		 * capability. CAMERA_READ indicates the buffer is intended for
		 * reprocessing and hence given the private format for MTK. */
		if (use_flags & BO_USE_CAMERA_READ)
			return DRM_FORMAT_MTISP_SXYZW10;
		/* For non-reprocessing uses, only MT8183 Camera subsystem
		 * requires NV12. */
		else if (use_flags & BO_USE_CAMERA_WRITE)
			return DRM_FORMAT_NV12;
#endif
		/*HACK: See b/28671744 */
		return DRM_FORMAT_XBGR8888;
	case DRM_FORMAT_FLEX_YCbCr_420_888:
#ifdef MTK_MT8183
		/* MT8183 camera and decoder subsystems require NV12. */
		if (use_flags & (BO_USE_CAMERA_READ | BO_USE_CAMERA_WRITE |
				 BO_USE_HW_VIDEO_DECODER | BO_USE_HW_VIDEO_ENCODER)) {
			return DRM_FORMAT_NV12;
		}
#endif
		return DRM_FORMAT_YVU420;
	default:
		return format;
	}
}

const struct backend backend_mediatek = {
	.name = "mediatek",
	.init = mediatek_init,
	.bo_create = mediatek_bo_create,
	.bo_create_with_modifiers = mediatek_bo_create_with_modifiers,
	.bo_destroy = drv_gem_bo_destroy,
	.bo_import = drv_prime_bo_import,
	.bo_map = mediatek_bo_map,
	.bo_unmap = mediatek_bo_unmap,
	.bo_invalidate = mediatek_bo_invalidate,
	.bo_flush = mediatek_bo_flush,
	.resolve_format = mediatek_resolve_format,
};

#endif<|MERGE_RESOLUTION|>--- conflicted
+++ resolved
@@ -54,18 +54,7 @@
 	drv_add_combinations(drv, texture_source_formats, ARRAY_SIZE(texture_source_formats),
 			     &LINEAR_METADATA, BO_USE_TEXTURE_MASK);
 
-<<<<<<< HEAD
-	drv_add_combination(drv, DRM_FORMAT_R8, &LINEAR_METADATA,
-			    BO_USE_SW_MASK | BO_USE_LINEAR | BO_USE_PROTECTED);
-	/*
-	 * Chrome uses DMA-buf mmap to write to YV12 buffers, which are then accessed by the
-	 * Video Encoder Accelerator (VEA). It could also support NV12 potentially in the future.
-	 */
-	drv_modify_combination(drv, DRM_FORMAT_YVU420, &LINEAR_METADATA, BO_USE_HW_VIDEO_ENCODER);
-	drv_modify_combination(drv, DRM_FORMAT_NV12, &LINEAR_METADATA, BO_USE_HW_VIDEO_ENCODER);
-=======
 	drv_add_combination(drv, DRM_FORMAT_R8, &LINEAR_METADATA, BO_USE_SW_MASK | BO_USE_LINEAR);
->>>>>>> 21d6fa9f
 
 	/* Android CTS tests require this. */
 	drv_add_combination(drv, DRM_FORMAT_BGR888, &LINEAR_METADATA, BO_USE_SW_MASK);
@@ -76,19 +65,31 @@
 	metadata.modifier = DRM_FORMAT_MOD_LINEAR;
 	drv_modify_combination(drv, DRM_FORMAT_YVU420, &metadata, BO_USE_HW_VIDEO_DECODER);
 	drv_modify_combination(drv, DRM_FORMAT_YVU420_ANDROID, &metadata, BO_USE_HW_VIDEO_DECODER);
+#ifdef MTK_MT8183
+	// TODO(hiroh): Switch to use NV12 for video decoder on MT8173 as well.
 	drv_modify_combination(drv, DRM_FORMAT_NV12, &metadata, BO_USE_HW_VIDEO_DECODER);
+#endif
+
+	/*
+	 * R8 format is used for Android's HAL_PIXEL_FORMAT_BLOB for input/output from
+	 * hardware decoder/encoder.
+	 */
+	drv_modify_combination(drv, DRM_FORMAT_R8, &metadata,
+			       BO_USE_HW_VIDEO_DECODER | BO_USE_HW_VIDEO_ENCODER |
+				   BO_USE_CAMERA_READ | BO_USE_CAMERA_WRITE);
+
+	/* NV12 format for encoding and display. */
+	drv_modify_combination(drv, DRM_FORMAT_NV12, &metadata,
+			       BO_USE_SCANOUT | BO_USE_HW_VIDEO_ENCODER | BO_USE_CAMERA_READ |
+				   BO_USE_CAMERA_WRITE);
 
 #ifdef MTK_MT8183
 	/* Only for MT8183 Camera subsystem */
-	drv_modify_combination(drv, DRM_FORMAT_NV12, &metadata,
-			       BO_USE_CAMERA_READ | BO_USE_CAMERA_WRITE);
 	drv_modify_combination(drv, DRM_FORMAT_NV21, &metadata,
 			       BO_USE_CAMERA_READ | BO_USE_CAMERA_WRITE);
 	drv_modify_combination(drv, DRM_FORMAT_YUYV, &metadata,
 			       BO_USE_CAMERA_READ | BO_USE_CAMERA_WRITE);
 	drv_modify_combination(drv, DRM_FORMAT_YVU420, &metadata,
-			       BO_USE_CAMERA_READ | BO_USE_CAMERA_WRITE);
-	drv_modify_combination(drv, DRM_FORMAT_R8, &metadata,
 			       BO_USE_CAMERA_READ | BO_USE_CAMERA_WRITE);
 	/* Private formats for private reprocessing in camera */
 	drv_add_combination(drv, DRM_FORMAT_MTISP_SXYZW10, &metadata,
@@ -267,21 +268,23 @@
 		 * reprocessing and hence given the private format for MTK. */
 		if (use_flags & BO_USE_CAMERA_READ)
 			return DRM_FORMAT_MTISP_SXYZW10;
-		/* For non-reprocessing uses, only MT8183 Camera subsystem
-		 * requires NV12. */
-		else if (use_flags & BO_USE_CAMERA_WRITE)
+#endif
+		if (use_flags & BO_USE_CAMERA_WRITE)
 			return DRM_FORMAT_NV12;
-#endif
+
 		/*HACK: See b/28671744 */
 		return DRM_FORMAT_XBGR8888;
 	case DRM_FORMAT_FLEX_YCbCr_420_888:
 #ifdef MTK_MT8183
-		/* MT8183 camera and decoder subsystems require NV12. */
-		if (use_flags & (BO_USE_CAMERA_READ | BO_USE_CAMERA_WRITE |
-				 BO_USE_HW_VIDEO_DECODER | BO_USE_HW_VIDEO_ENCODER)) {
+		// TODO(hiroh): Switch to use NV12 for video decoder on MT8173 as well.
+		if (use_flags & (BO_USE_HW_VIDEO_DECODER)) {
 			return DRM_FORMAT_NV12;
 		}
 #endif
+		if (use_flags &
+		    (BO_USE_CAMERA_READ | BO_USE_CAMERA_WRITE | BO_USE_HW_VIDEO_ENCODER)) {
+			return DRM_FORMAT_NV12;
+		}
 		return DRM_FORMAT_YVU420;
 	default:
 		return format;
